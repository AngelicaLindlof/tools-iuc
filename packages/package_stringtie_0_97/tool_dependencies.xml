<tool_dependency>
    <package name="stringtie" version="0.97">
        <install version="1.0">
            <actions_group>
                <actions architecture="x86_64" os="linux">
<<<<<<< HEAD
	                <action type="download_by_url" sha256="3bad0150bc4ee6e0768a0cb77e13d1130e6103ffe0400f14e3daf1e6a617e6c6">http://ccb.jhu.edu/software/stringtie/dl/stringtie-0.97.Linux_x86_64.tar.gz</action>
=======
	                <action type="download_by_url">https://ccb.jhu.edu/software/stringtie/dl/stringtie-0.97.Linux_x86_64.tar.gz</action>
>>>>>>> 8eda935a
                    <action type="move_file">
                        <source>stringtie</source>
                        <destination>$INSTALL_DIR/bin</destination>
                    </action>
                </actions>
                <actions architecture="x86_64" os="darwin">
<<<<<<< HEAD
	                <action type="download_by_url" sha256="53dfa6d2fadf7bd548b9932f1dd3e1c40f84c3e2877a801af5cd9059024fe577">http://depot.galaxyproject.org/package/darwin/x86_64/stringtie/stringtie-0.97-Darwin-x86_64.tgz</action>
=======
	                <action type="download_by_url">https://depot.galaxyproject.org/package/darwin/x86_64/stringtie/stringtie-0.97-Darwin-x86_64.tgz</action>
>>>>>>> 8eda935a
                    <action type="move_file">
                        <source>stringtie</source>
                        <destination>$INSTALL_DIR/bin</destination>
                    </action>
                </actions>
	            <actions>
                    <package name="samtools" version="0.1.19">
                        <repository name="package_samtools_0_1_19" owner="devteam" prior_installation_required="true" />
                    </package>
<<<<<<< HEAD
	                <action type="download_by_url" sha256="8a8371827a123a94333036d482cc45ccd39d6dd54f6d394fb536853265241d1d">http://ccb.jhu.edu/software/stringtie/dl/stringtie-0.97.tar.gz</action>
=======
	                <action type="download_by_url">https://ccb.jhu.edu/software/stringtie/dl/stringtie-0.97.tar.gz</action>
>>>>>>> 8eda935a
	                <action type="set_environment_for_install">
	                    <repository name="package_samtools_0_1_19" owner="devteam" prior_installation_required="true">
	                        <package name="samtools" version="0.1.19" />
	                    </repository>
	                </action>
	                <action type="shell_command">ln -s $SAMTOOLS_ROOT_DIR/src samtools</action>
	                <action type="shell_command">cp $SAMTOOLS_ROOT_DIR/lib/libbam.* samtools/</action>
	                <action type="shell_command">make</action>
	                <action type="move_file">
	                    <source>stringtie</source>
	                    <destination>$INSTALL_DIR/bin</destination>
	                </action>
	            </actions>
	            <action type="set_environment">
	                <environment_variable action="prepend_to" name="PATH">$INSTALL_DIR/bin</environment_variable>
	            </action>
	        </actions_group>
        </install>
        <readme>StringTie is a fast and highly efficient assembler of RNA-Seq
        alignments into potential transcripts. It is primarily a genome-guided
        transcriptome assembler, although it can borrow algorithmic techniques
        from de novo genome assembly to help with transcript assembly. Its input
        can include not only the spliced read alignments used by reference-based
        assemblers, but also longer contigs that were assembled de novo from
        unambiguous, non-branching parts of a transcript.</readme>
    </package>
</tool_dependency><|MERGE_RESOLUTION|>--- conflicted
+++ resolved
@@ -3,22 +3,14 @@
         <install version="1.0">
             <actions_group>
                 <actions architecture="x86_64" os="linux">
-<<<<<<< HEAD
-	                <action type="download_by_url" sha256="3bad0150bc4ee6e0768a0cb77e13d1130e6103ffe0400f14e3daf1e6a617e6c6">http://ccb.jhu.edu/software/stringtie/dl/stringtie-0.97.Linux_x86_64.tar.gz</action>
-=======
-	                <action type="download_by_url">https://ccb.jhu.edu/software/stringtie/dl/stringtie-0.97.Linux_x86_64.tar.gz</action>
->>>>>>> 8eda935a
+	                <action type="download_by_url" sha256="3bad0150bc4ee6e0768a0cb77e13d1130e6103ffe0400f14e3daf1e6a617e6c6">https://ccb.jhu.edu/software/stringtie/dl/stringtie-0.97.Linux_x86_64.tar.gz</action>
                     <action type="move_file">
                         <source>stringtie</source>
                         <destination>$INSTALL_DIR/bin</destination>
                     </action>
                 </actions>
                 <actions architecture="x86_64" os="darwin">
-<<<<<<< HEAD
-	                <action type="download_by_url" sha256="53dfa6d2fadf7bd548b9932f1dd3e1c40f84c3e2877a801af5cd9059024fe577">http://depot.galaxyproject.org/package/darwin/x86_64/stringtie/stringtie-0.97-Darwin-x86_64.tgz</action>
-=======
-	                <action type="download_by_url">https://depot.galaxyproject.org/package/darwin/x86_64/stringtie/stringtie-0.97-Darwin-x86_64.tgz</action>
->>>>>>> 8eda935a
+	                <action type="download_by_url" sha256="53dfa6d2fadf7bd548b9932f1dd3e1c40f84c3e2877a801af5cd9059024fe577">https://depot.galaxyproject.org/package/darwin/x86_64/stringtie/stringtie-0.97-Darwin-x86_64.tgz</action>
                     <action type="move_file">
                         <source>stringtie</source>
                         <destination>$INSTALL_DIR/bin</destination>
@@ -28,11 +20,7 @@
                     <package name="samtools" version="0.1.19">
                         <repository name="package_samtools_0_1_19" owner="devteam" prior_installation_required="true" />
                     </package>
-<<<<<<< HEAD
-	                <action type="download_by_url" sha256="8a8371827a123a94333036d482cc45ccd39d6dd54f6d394fb536853265241d1d">http://ccb.jhu.edu/software/stringtie/dl/stringtie-0.97.tar.gz</action>
-=======
-	                <action type="download_by_url">https://ccb.jhu.edu/software/stringtie/dl/stringtie-0.97.tar.gz</action>
->>>>>>> 8eda935a
+	                <action type="download_by_url" sha256="8a8371827a123a94333036d482cc45ccd39d6dd54f6d394fb536853265241d1d">https://ccb.jhu.edu/software/stringtie/dl/stringtie-0.97.tar.gz</action>
 	                <action type="set_environment_for_install">
 	                    <repository name="package_samtools_0_1_19" owner="devteam" prior_installation_required="true">
 	                        <package name="samtools" version="0.1.19" />
