--- conflicted
+++ resolved
@@ -4,34 +4,24 @@
         <install version="1.0">
             <actions_group>
                 <actions os="linux" architecture="x86_64">
-<<<<<<< HEAD
-                    <action type="download_by_url" md5sum="8cb9c412e5f2d96bc6f459aa8c6282a1">http://ftp.gnu.org/pub/gnu/ncurses/ncurses-5.9.tar.gz</action>
-                    <action type="download_by_url" sha256sum="c9033021022979a02621af43883e6ca5a4df14d2c3a5a821e4c67923d13d5e78">https://depot.galaxyproject.org/software/ncurses_patch/ncurses_patch_5.9p_src_all.patch</action>
-=======
                     <action type="download_by_url" sha256sum="9046298fb440324c9d4135ecea7879ffed8546dd1b58e59430ea07a4633f563b">
                         http://ftp.gnu.org/pub/gnu/ncurses/ncurses-5.9.tar.gz
                     </action>
                     <action type="download_by_url" sha256sum="c9033021022979a02621af43883e6ca5a4df14d2c3a5a821e4c67923d13d5e78">
                         https://depot.galaxyproject.org/software/ncurses_patch/ncurses_patch_5.9p_src_all.patch
                     </action>
->>>>>>> 09872476
                     <action type="shell_command">
                         patch ncurses/base/MKlib_gen.sh ../ncurses_patch_5.9p_src_all.patch
                     </action>
                     <action type="autoconf">--with-shared --enable-symlinks</action>
                 </actions>
                 <actions os="darwin" architecture="x86_64">
-<<<<<<< HEAD
-                    <action type="download_by_url" md5sum="8cb9c412e5f2d96bc6f459aa8c6282a1">http://ftp.gnu.org/pub/gnu/ncurses/ncurses-5.9.tar.gz</action>
-                    <action type="download_by_url" sha256sum="c9033021022979a02621af43883e6ca5a4df14d2c3a5a821e4c67923d13d5e78">https://depot.galaxyproject.org/software/ncurses_patch/ncurses_patch_5.9p_src_all.patch</action>
-=======
                     <action type="download_by_url" sha256sum="9046298fb440324c9d4135ecea7879ffed8546dd1b58e59430ea07a4633f563b">
                         http://ftp.gnu.org/pub/gnu/ncurses/ncurses-5.9.tar.gz
                     </action>
                     <action type="download_by_url" sha256sum="c9033021022979a02621af43883e6ca5a4df14d2c3a5a821e4c67923d13d5e78">
                         https://depot.galaxyproject.org/software/ncurses_patch/ncurses_patch_5.9p_src_all.patch
                     </action>
->>>>>>> 09872476
                     <action type="shell_command">
                         patch ncurses/base/MKlib_gen.sh ../ncurses_patch_5.9p_src_all.patch
                     </action>
