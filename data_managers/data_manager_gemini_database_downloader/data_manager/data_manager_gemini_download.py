--- conflicted
+++ resolved
@@ -51,7 +51,6 @@
     config['annotation_dir'] = 'gemini/data'
     write_gemini_config(config, config_file)
 
-<<<<<<< HEAD
     # The name of the database should reflect whether it was built with or
     # without the optional GERP-bp data, the CADD scores, or both.
     # This builds up the correpsonding part of the name:
@@ -65,9 +64,8 @@
     else:
         anno_desc = ''
 
-=======
     # Finally, we prepare the metadata for the new data table record ...
->>>>>>> c54a7499
+
     data_manager_dict = {
         'data_tables': {
             'gemini_versioned_databases': [
