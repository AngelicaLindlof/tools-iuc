--- conflicted
+++ resolved
@@ -3,33 +3,21 @@
         <install version="1.0">
             <actions_group>
                 <actions architecture="x86_64" os="linux">
-<<<<<<< HEAD
-                    <action type="download_by_url" sha256sum="a29dc43d9d66c2579803ff1c3ad0788266824640cd07b073d005321f1c125e69">https://depot.galaxyproject.org/software/a29dc43d9d66c2579803ff1c3ad0788266824640cd07b073d005321f1c125e69</action>
-=======
                     <action type="download_by_url" sha256sum="a29dc43d9d66c2579803ff1c3ad0788266824640cd07b073d005321f1c125e69">https://depot.galaxyproject.org/package/linux/x86_64/hisat/hisat-0.1.6-beta-Linux_x86_64.tgz</action>
->>>>>>> 5eb47516
                     <action type="move_directory_files">
                         <source_directory>.</source_directory>
                         <destination_directory>$INSTALL_DIR/bin</destination_directory>
                     </action>
                 </actions>
                 <actions architecture="x86_64" os="darwin">
-<<<<<<< HEAD
-                    <action type="download_by_url" sha256sum="80cb2ab3d58889abf4c25a7fe1e92e39273259fb706f71b9f3ec2bf181495248">https://depot.galaxyproject.org/software/80cb2ab3d58889abf4c25a7fe1e92e39273259fb706f71b9f3ec2bf181495248</action>
-=======
                     <action type="download_by_url" sha256sum="80cb2ab3d58889abf4c25a7fe1e92e39273259fb706f71b9f3ec2bf181495248">https://depot.galaxyproject.org/package/darwin/x86_64/hisat/hisat-0.1.6-beta-OSX_x86_64.tgz</action>
->>>>>>> 5eb47516
                     <action type="move_directory_files">
                         <source_directory>.</source_directory>
                         <destination_directory>$INSTALL_DIR/bin</destination_directory>
                     </action>
                 </actions>
                 <actions>
-<<<<<<< HEAD
-                  <action type="download_by_url" sha256sum="69fbd79d8f29b221aa72f0db33148d67d44a3e2cfe16dadf0663a58b7741ff9c">https://depot.galaxyproject.org/software/69fbd79d8f29b221aa72f0db33148d67d44a3e2cfe16dadf0663a58b7741ff9c</action>
-=======
                   <action type="download_by_url" sha256sum="69fbd79d8f29b221aa72f0db33148d67d44a3e2cfe16dadf0663a58b7741ff9c">https://ccb.jhu.edu/software/hisat/downloads/hisat-0.1.6-beta-source.zip</action>
->>>>>>> 5eb47516
                     <action type="shell_command">make</action>
                     <action type="move_directory_files">
                         <source_directory>.</source_directory>
