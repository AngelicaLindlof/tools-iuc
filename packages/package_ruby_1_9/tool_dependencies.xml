<tool_dependency>
    <package name="ruby" version="1.9">
        <install version="1.0">
            <actions>
<<<<<<< HEAD
                <action type="download_by_url" sha256="d684bc3a5ba72cda9ef30039f783c0f8cdc325bae5c8738c7bf05577cbe8f31d">http://cache.ruby-lang.org/pub/ruby/1.9/ruby-1.9.3-p484.tar.gz</action>
=======
                <action type="download_by_url">https://cache.ruby-lang.org/pub/ruby/1.9/ruby-1.9.3-p484.tar.gz</action>
>>>>>>> 8eda935a

                <action type="autoconf">--disable-install-doc</action>
                <action type="set_environment">
                    <environment_variable action="prepend_to" name="PATH">$INSTALL_DIR/bin</environment_variable>
                    <environment_variable action="set_to" name="RUBYLIB">$INSTALL_DIR/lib/</environment_variable>
                    <environment_variable action="set_to" name="RUBY_HOME">$INSTALL_DIR</environment_variable>
                    <environment_variable action="set_to" name="GALAXY_RUBY_HOME">$INSTALL_DIR</environment_variable>
                </action>
            </actions>
        </install>
        <readme>
            This installs ruby 1.9.3. Ruby is a dynamic, open source programming language with a focus on simplicity and productivity.
            It has an elegant syntax that is natural to read and easy to write.
            https://www.ruby-lang.org/

            RUBYHOME and RUBYLIB will be set and with GALAXY_RUBY_HOME you can access the root installation directory.
        </readme>
    </package>
</tool_dependency><|MERGE_RESOLUTION|>--- conflicted
+++ resolved
@@ -2,12 +2,7 @@
     <package name="ruby" version="1.9">
         <install version="1.0">
             <actions>
-<<<<<<< HEAD
-                <action type="download_by_url" sha256="d684bc3a5ba72cda9ef30039f783c0f8cdc325bae5c8738c7bf05577cbe8f31d">http://cache.ruby-lang.org/pub/ruby/1.9/ruby-1.9.3-p484.tar.gz</action>
-=======
-                <action type="download_by_url">https://cache.ruby-lang.org/pub/ruby/1.9/ruby-1.9.3-p484.tar.gz</action>
->>>>>>> 8eda935a
-
+                <action type="download_by_url" sha256="d684bc3a5ba72cda9ef30039f783c0f8cdc325bae5c8738c7bf05577cbe8f31d">https://cache.ruby-lang.org/pub/ruby/1.9/ruby-1.9.3-p484.tar.gz</action>
                 <action type="autoconf">--disable-install-doc</action>
                 <action type="set_environment">
                     <environment_variable action="prepend_to" name="PATH">$INSTALL_DIR/bin</environment_variable>
