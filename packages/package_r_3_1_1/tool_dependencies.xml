--- conflicted
+++ resolved
@@ -11,11 +11,7 @@
                     <action type="shell_command">sh $INSTALL_DIR/darwin_post_install.sh $INSTALL_DIR</action>
                 </actions>
                 <actions architecture="x86_64" os="linux">
-<<<<<<< HEAD
-                   <action type="download_by_url" sha256="ce5c4d5e34414ce8f1ec2d5642861435fa1ddc4cd89bd336172bbe25a62c7a19">http://cran.rstudio.com/src/base/R-3/R-3.1.1.tar.gz</action>
-=======
-                   <action type="download_by_url">https://cran.rstudio.com/src/base/R-3/R-3.1.1.tar.gz</action>
->>>>>>> 8eda935a
+                   <action type="download_by_url" sha256="ce5c4d5e34414ce8f1ec2d5642861435fa1ddc4cd89bd336172bbe25a62c7a19">https://cran.rstudio.com/src/base/R-3/R-3.1.1.tar.gz</action>
                    <package name="readline" version="6.2">
                         <repository name="package_readline_6_2" owner="iuc" prior_installation_required="True" />
                     </package>
@@ -71,7 +67,7 @@
                                     --enable-R-shlib \
                                     --disable-R-framework \
                                     --libdir=$INSTALL_DIR/lib \
-                                    --prefix=$INSTALL_DIR 
+                                    --prefix=$INSTALL_DIR
                     </action>
                     <action type="make_install" />
                     <action type="shell_command">sed -i.bak -e 's;$INSTALL_DIR;\${R_ROOT_DIR};g' $INSTALL_DIR/bin/R</action>
