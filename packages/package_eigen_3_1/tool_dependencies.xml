<tool_dependency>
    <package name="eigen3" version="3.1.3">
        <install version="1.0">
            <actions>
<<<<<<< HEAD
                <action type="download_by_url" sha256="2ea0ba3eb9ac7ec623d8be92be4ee651191532cb311e0c979d65da9bc6c5143a">http://bitbucket.org/eigen/eigen/get/3.1.3.tar.gz</action>
=======
                <action type="download_by_url">https://bitbucket.org/eigen/eigen/get/3.1.3.tar.gz</action>
>>>>>>> 8eda935a
                <action type="make_directory">$INSTALL_DIR/unpacked_source</action>
                <action type="shell_command">cp -r * $INSTALL_DIR/unpacked_source</action>
                <action type="make_directory">build</action>
                <action type="change_directory">build</action>
                <action type="shell_command">cmake .. -DCMAKE_INSTALL_PREFIX=$INSTALL_DIR/eigen3/</action>
                <action type="make_install" />

                <action type="set_environment">
                    <environment_variable name="EIGEN3_SOURCE_PATH" action="set_to">$INSTALL_DIR/unpacked_source</environment_variable>
                    <environment_variable name="EIGEN3_INCLUDE_PATH" action="set_to">$INSTALL_DIR/eigen3/include</environment_variable>
                    <environment_variable name="EIGEN3_LIB_PATH" action="set_to">$INSTALL_DIR/eigen3/lib</environment_variable>
                    <environment_variable name="LD_LIBRARY_PATH" action="prepend_to">$INSTALL_DIR/eigen3/lib</environment_variable>
                    <environment_variable name="C_INCLUDE_PATH" action="prepend_to">$INSTALL_DIR/eigen3/include</environment_variable>
                    <environment_variable name="CPLUS_INCLUDE_PATH" action="prepend_to">$INSTALL_DIR/eigen3/include</environment_variable>
                </action>
            </actions>
        </install>
        <readme>Downloading  and compiling the eigen3 library and unpacking it to the EIGEN3_SOURCE_PATH. EIGEN3_INCLUDE_PATH and EIGEN3_LIB_PATH will be available.</readme>
    </package>
</tool_dependency><|MERGE_RESOLUTION|>--- conflicted
+++ resolved
@@ -2,11 +2,7 @@
     <package name="eigen3" version="3.1.3">
         <install version="1.0">
             <actions>
-<<<<<<< HEAD
-                <action type="download_by_url" sha256="2ea0ba3eb9ac7ec623d8be92be4ee651191532cb311e0c979d65da9bc6c5143a">http://bitbucket.org/eigen/eigen/get/3.1.3.tar.gz</action>
-=======
-                <action type="download_by_url">https://bitbucket.org/eigen/eigen/get/3.1.3.tar.gz</action>
->>>>>>> 8eda935a
+                <action type="download_by_url" sha256="2ea0ba3eb9ac7ec623d8be92be4ee651191532cb311e0c979d65da9bc6c5143a">https://bitbucket.org/eigen/eigen/get/3.1.3.tar.gz</action>
                 <action type="make_directory">$INSTALL_DIR/unpacked_source</action>
                 <action type="shell_command">cp -r * $INSTALL_DIR/unpacked_source</action>
                 <action type="make_directory">build</action>
