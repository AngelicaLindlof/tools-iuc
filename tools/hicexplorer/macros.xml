<macros>
    <token name="@THREADS@">\${GALAXY_SLOTS:-4}</token>
<<<<<<< HEAD
    <token name="@WRAPPER_VERSION@">2.0</token>

    <token name="@USE_RANGE@">
        #if $use_range.select_use_range == "yes_use_range":
            --range $range_min:$range_max
        #end if
    </token>

=======
    <token name="@WRAPPER_VERSION@">2.1alpha1</token>
>>>>>>> 5136290d
    <xml name="requirements">
        <requirements>
            <requirement type="package" version="@WRAPPER_VERSION@">hicexplorer</requirement>
            <yield />
        </requirements>
        <version_command>@BINARY@ --version</version_command>
    </xml>

    <xml name="citations">
        <citations>
            <citation type="doi">10.5281/zenodo.1133705</citation>
            <yield />
        </citations>
    </xml>

    <xml name="zMax">
        <param argument="--zMax" name="zMax" type="float" optional="true" label="zMax for 3D plot"/> <!-- this should only be enabled when both or 3d is selected for param whatToShow -->
    </xml>
    <xml name="use_range">
        <conditional name="use_range"> <!-- argparse specifies one argument of type min_range:max_range -->
            <param name="select_use_range" type="select" label="Range restriction (in bp)" argument="--range">
                <option value="no_use_range">No restriction</option>
                <option value="yes_use_range">Only consider counts within a range</option>
            </param>
            <when value="no_use_range"/>
            <when value="yes_use_range">
                <param name="range_min" type="integer" value="" min="0"/>
                <param name="range_max" type="integer" value="" min="0"/>
            </when>
        </conditional>
    </xml>
    <xml name="colormap">
        <param argument="--colorMap" name="colormap" type="select" optional="True" label="Color map to use for the heatmap" help=" Available color map names can be found here: https://matplotlib.org/examples/color/colormaps_reference.html">
            <option value="RdYlBu">RdYlBu</option>
            <option value="Accent">Accent</option>
            <option value="Spectral">Spectral</option>
            <option value="Set1">Set1</option>
            <option value="Set2">Set2</option>
            <option value="Set3">Set3</option>
            <option value="Dark2">Dark2</option>
            <option value="Reds">Reds</option>
            <option value="Oranges">Oranges</option>
            <option value="Greens">Greens</option>
            <option value="Blues">Blues</option>
            <option value="Greys">Greys</option>
            <option value="Purples">Purples</option>
            <option value="Paired">Paired</option>
            <option value="Pastel1">Pastel1</option>
            <option value="Pastel2">Pastel2</option>
            <option value="spring">spring</option>
            <option value="summer">summer</option>
            <option value="autumn">autumn</option>
            <option value="winter">winter</option>
            <option value="hot">hot</option>
            <option value="coolwarm">coolwarm</option>
            <option value="cool">cool</option>
            <option value="seismic">seismic</option>
            <option value="terrain">terrain</option>
            <option value="ocean">ocean</option>
            <option value="rainbow">rainbow</option>
            <option value="bone">bone</option>
            <option value="flag">flag</option>
            <option value="prism">prism</option>
            <option value="cubehelix">cubehelix</option>
            <option value="binary">binary</option>
            <option value="pink">pink</option>
            <option value="gray">gray</option>
            <option value="copper">copper</option>
            <option value="BrBG">BrBG</option>
            <option value="BuGn">BuGn</option>
            <option value="BuPu">BuPu</option>
            <option value="GnBu">GnBu</option>
            <option value="OrRd">OrRd</option>
            <option value="PiYG">PiYG</option>
            <option value="PRGn">PRGn</option>
            <option value="PuOr">PuOr</option>
            <option value="PuRd">PuRd</option>
            <option value="PuBu">PuBu</option>
            <option value="RdBu">RdBu</option>
            <option value="RdGy">RdGy</option>
            <option value="RdPu">RdPu</option>
            <option value="YlGn">YlGn</option>
            <option value="PuBuGn">PuBuGn</option>
            <option value="RdYlGn">RdYlGn</option>
            <option value="YlGnBu">YlGnBu</option>
            <option value="YlOrBr">YlOrBr</option>
            <option value="YlOrRd">YlOrRd</option>
            <option value="gist_gray">gist_gray</option>
            <option value="gist_stern">gist_stern</option>
            <option value="gist_earth">gist_earth</option>
            <option value="gist_yarg">gist_yarg</option>
            <option value="gist_ncar">gist_ncar</option>
            <option value="gist_rainbow">gist_rainbow</option>
            <option value="gist_heat">gist_heat</option>
            <option value="gnuplot">gnuplot</option>
            <option value="gnuplot2">gnuplot2</option>
            <option value="CMRmap">CMRmap</option>
            <option value="bwr">bwr</option>
            <option value="hsv">hsv</option>
            <option value="brg">brg</option>
            <option value="jet">jet</option>
            <option value="afmhot">afmhot</option>
            <option value="Accent_r">Accent reversed</option>
            <option value="Spectral_r">Spectral reversed</option>
            <option value="Set1_r">Set1 reversed</option>
            <option value="Set2_r">Set2 reversed</option>
            <option value="Set3_r">Set3 reversed</option>
            <option value="Dark2_r">Dark2 reversed</option>
            <option value="Reds_r">Reds reversed</option>
            <option value="Oranges_r">Oranges reversed</option>
            <option value="Greens_r">Greens reversed</option>
            <option value="Blues_r">Blues reversed</option>
            <option value="Greys_r">Greys reversed</option>
            <option value="Purples_r">Purples reversed</option>
            <option value="Paired_r">Paired reversed</option>
            <option value="Pastel1_r">Pastel1 reversed</option>
            <option value="Pastel2_r">Pastel2 reversed</option>
            <option value="spring_r">spring reversed</option>
            <option value="summer_r">summer reversed</option>
            <option value="autumn_r">autumn reversed</option>
            <option value="winter_r">winter reversed</option>
            <option value="hot_r">hot reversed</option>
            <option value="coolwarm_r">coolwarm reversed</option>
            <option value="cool_r">cool reversed</option>
            <option value="seismic_r">seismic reversed</option>
            <option value="terrain_r">terrain reversed</option>
            <option value="ocean_r">ocean reversed</option>
            <option value="rainbow_r">rainbow reversed</option>
            <option value="bone_r">bone reversed</option>
            <option value="flag_r">flag reversed</option>
            <option value="prism_r">prism reversed</option>
            <option value="cubehelix_r">cubehelix reversed</option>
            <option value="binary_r">binary reversed</option>
            <option value="pink_r">pink reversed</option>
            <option value="gray_r">gray reversed</option>
            <option value="copper_r">copper reversed</option>
            <option value="BrBG_r">BrBG reversed</option>
            <option value="BuGn_r">BuGn reversed</option>
            <option value="BuPu_r">BuPu reversed</option>
            <option value="GnBu_r">GnBu reversed</option>
            <option value="OrRd_r">OrRd reversed</option>
            <option value="PiYG_r">PiYG reversed</option>
            <option value="PRGn_r">PRGn reversed</option>
            <option value="PuOr_r">PuOr reversed</option>
            <option value="PuRd_r">PuRd reversed</option>
            <option value="PuBu_r">PuBu reversed</option>
            <option value="RdBu_r">RdBu reversed</option>
            <option value="RdGy_r">RdGy reversed</option>
            <option value="RdPu_r">RdPu reversed</option>
            <option value="YlGn_r">YlGn reversed</option>
            <option value="PuBuGn_r">PuBuGn reversed</option>
            <option value="RdYlBu_r" selected="True">RdYlBu reversed</option>
            <option value="RdYlGn_r">RdYlGn reversed</option>
            <option value="YlGnBu_r">YlGnBu reversed</option>
            <option value="YlOrBr_r">YlOrBr reversed</option>
            <option value="YlOrRd_r">YlOrRd reversed</option>
            <option value="gist_gray_r">gist_gray reversed</option>
            <option value="gist_stern_r">gist_stern reversed</option>
            <option value="gist_earth_r">gist_earth reversed</option>
            <option value="gist_yarg_r">gist_yarg reversed</option>
            <option value="gist_ncar_r">gist_ncar reversed</option>
            <option value="gist_rainbow_r">gist_rainbow reversed</option>
            <option value="gist_heat_r">gist_heat reversed</option>
            <option value="gnuplot_r">gnuplot reversed</option>
            <option value="gnuplot2_r">gnuplot2 reversed</option>
            <option value="CMRmap_r">CMRmap reversed</option>
            <option value="bwr_r">bwr reversed</option>
            <option value="hsv_r">hsv reversed</option>
            <option value="brg_r">brg reversed</option>
            <option value="jet_r">jet reversed</option>
            <option value="afmhot_r">afmhot reversed</option>
        </param>
    </xml>


    <xml name="multiple_input_matrices">
        <repeat name="input_files" title="HiC Matrix files" min="2">
            <param name="matrix" type="data" format="h5,cool"
                label="HiC Matrix file"
                help=""/>
            <param name="mlabel" type="text" size="30" optional="true" value=""
                label="Label"
                help="Label to use in the output. If not given the dataset name will be used instead."/>
        </repeat>
    </xml>

    <token name="@multiple_input_matrices@">
        #set $matrices = []
        #set $mlabels = []
        #for $counter, $i in enumerate($input_files):
            ln -s $i.matrix #echo str($counter)+'_matrix'#;
            #silent $matrices.append( '%s_matrix' % $counter )

            #if str($i.mlabel.value) != "":
                #set $mlabels += ['"%s"' % ($i.mlabel.value)]
            #else
                #set $mlabels += ['"%s"' % ($i.matrix.name)]
            #end if
        #end for
        #set $mlabels = ' '.join($mlabels)
        #set $matrices = ' '.join($matrices)
    </token>


    <xml name="region">
        <param name="region" type="text" label="Region of the genome to limit the operation"
            help="The format is chr:start-end. Also valid is just to specify a chromosome, for example chr10:10-500" argument="--region"/>
    </xml>



    <xml name="kmeans_clustering">
        <conditional name="used_multiple_regions">
            <param name="used_multiple_regions_options" type="select"
                label="Did you compute the matrix with more than one groups of regions?"
                help="Would you like to cluster the regions according to the similarity of the signal distribution? This is only possible if you used computeMatrix on only one group of regions.">
                <option value="yes">Yes, I used multiple groups of regions</option>
                <option value="no">No, I used only one group</option>
            </param>
            <when value="no">
                <conditional name="clustering">
                    <param name="clustering_options" type="select" label="Clustering algorithm">
                        <option value="none">No clustering</option>
                        <option value="kmeans">Kmeans clustering</option>
                    </param>
                    <when value="kmeans">
                        <param name="k_kmeans" type="integer" value="0" label="Number of clusters to compute"
                            help="When this option is set, then the matrix is split into clusters using the kmeans algorithm. Only works for data that is not grouped, otherwise only the first group will be clustered. If more specific clustering methods are required it is advisable to save the underlying matrix and run the clustering using other software. The plotting of the clustering may fail (Error: Segmentation fault) if a cluster has very few members compared to the total number or regions. (default: None)."/>
                    </when>
                    <when value="none" />
                </conditional>
            </when>
            <when value="yes" />
        </conditional>
    </xml>

    <token name="@KMEANS_CLUSTERING@">
        #if $advancedOpt.used_multiple_regions.used_multiple_regions_options == 'no':
            #if $advancedOpt.used_multiple_regions.clustering.clustering_options == 'kmeans':
                #if int($advancedOpt.used_multiple_regions.clustering.k_kmeans) > 0:
                    --kmeans $advancedOpt.used_multiple_regions.clustering.k_kmeans
                #end if
            #end if
        #end if
    </token>

    <xml name="samFlag">
        <param name="samFlag" type="integer" optional="true" value=""
            label="Filter reads based on the SAM flag"
            help= "For example to get only reads that are the first mate use a flag of 64. This is useful to count properly paired reads only once, otherwise the second mate will be also considered for the coverage. (--samFlag)"/>
    </xml>
    <xml name="plotNumbers">
        <param name="plotNumbers" type="boolean" truevalue="--plotNumbers" falsevalue=""
            label="Plot the correlation value"
            help="If set, then the correlation number is plotted on top of the heatmap. (--plotNumbers)"/>
    </xml>
    <xml name="doNotExtendPairedEnds">
        <param name="doNotExtendPairedEnds" type="boolean" truevalue="--doNotExtendPairedEnds" falsevalue=""
            label="Do not extend paired ends"
            help="If set, reads are not extended to match the fragment length reported in the BAM file, instead they will be extended to match the fragment length. Default is to extend the reads if paired end information is available. (--doNotExtendPairedEnds)"/>
    </xml>

    <xml name="ignoreDuplicates">
        <param name="ignoreDuplicates" type="boolean" truevalue="--ignoreDuplicates" falsevalue=""
            label="Ignore duplicates"
            help="If set, reads that have the same orientation and start position will be considered only once. If reads are paired, the mate position also has to coincide to ignore a read. (--ignoreDuplicates)" />
    </xml>

    <xml name="minMappingQuality">
        <param argument="--minMappingQuality" type="integer" optional="true" value="" min="1"
            label="Minimum mapping quality"
            help= "If set, only reads that have a mapping quality score higher than the given value are considered.
                *Note* Bowtie's Mapping quality is related to uniqueness: the higher the score, the more unique is a read.
                A mapping quality defined by Bowtie of 10 or less indicates that there is at least a 1 in 10 chance that the read truly originated elsewhere."/>
    </xml>

    <xml name="skipZeros">
        <param name="skipZeros" type="boolean" truevalue="--skipZeros" falsevalue=""
            label ="Skip zeros"
            help  ="If set, then zero counts that happen for *all* BAM files given are ignored. This might have the effect that fewer regions are considered than indicated in the option where the number of samples is defined. (--skipZeros)" />
    </xml>

    <xml name="fragmentLength">
        <param name="fragmentLength" type="integer" value="300" min="1"
            label="Fragment length used for the sequencing"
            help ="If paired-end reads are used, the fragment length is computed from the BAM file. (--fragmentLength)"/>
    </xml>

    <xml name="scaleFactor">
        <param name="scaleFactor1" type="float" value="1" label="Scale factor for treatment" help="(--scaleFactors)"/>
        <param name="scaleFactor2" type="float" value="1" label="Scale factor for input" help="(--scaleFactors)"/>
    </xml>

    <xml name="xMax">
        <param argument="--xMax" name="xMax" type="integer" optional="true" value=""
            label="Max value for the x-axis in counts per bin" />
    </xml>

    <xml name="filterThreshold">
        <param argument="--filterThreshold" name="filterThreshold_low" type="float" value="-1.5"
            label="Remove bins of low coverage" help="e.g. -1.5; Both Thresholds needs to be set to take effect."/>

        <param argument="--filterThreshold" name="filterThreshold_large" type="float" value="5.0"
            label="Remove bins of large coverage" help="e.g. 5; Both Thresholds needs to be set to take effect."/>
    </xml>

    <xml name="pseudocount">
        <param name="pseudocount" type="float" value="1" label="Pseudocount" help="Small number to avoid dividing by zero."/>
    </xml>
    <xml name='matrix_h5_cooler_macro'>
        <param name='matrix_h5_cooler' type="data" format="h5,cool"
            label="Matrix to compute on"/>
    </xml>
    <xml name='matrix_h5_cooler_multiple_macro'>
        <param name='matrix_h5_cooler_multiple' type="data" format="h5,cool"
            label="Matricies to compute on" multiple="true"/>
    </xml>
    <token name="@REFERENCES@">

.. class:: infomark

For more information on the tools, please visit our `help site`_.

If you would like to give us feedback or you run into any trouble, please send an email to deeptools@googlegroups.com

This tool is developed by the `Bioinformatics and Deep-Sequencing Unit`_ at the `Max Planck Institute for Immunobiology and Epigenetics`_.

.. _Bioinformatics and Deep-Sequencing Unit: http://www3.ie-freiburg.mpg.de/facilities/research-facilities/bioinformatics-and-deep-sequencing-unit/
.. _Max Planck Institute for Immunobiology and Epigenetics: http://www3.ie-freiburg.mpg.de
.. _help site: https://hicexplorer.readthedocs.org

    </token>


    <xml name="multiple_input_bams">
        <repeat name="input_files" title="BAM files" min="2">
            <param name="bamfile" type="data" format="bam"
                label="Bam file"
                help="The BAM file must be sorted."/>
            <param name="label" type="text" size="30" optional="true" value=""
                label="Label"
                help="Label to use in the output. If not given the dataset name will be used instead."/>
        </repeat>
    </xml>

    <xml name="multiple_input_bigwigs">
        <repeat name="input_files" title="BigWig files" min="2">
            <param name="bigwigfile" type="data" format="bigwig"
                label="Bigwig file"
                help="The Bigwig file must be sorted."/>
            <param name="label" type="text" size="30" optional="true" value=""
                label="Label"
                help="Label to use in the output. If not given the dataset name will be used instead."/>
        </repeat>
    </xml>

    <xml name="plotTitle">
        <param name="plotTitle" type="text" value="" size="30" optional="True"
            label="Title of the plot"
            help="Title of the plot, to be printed on top of the generated image. (--plotTitle)" />
    </xml>

    <token name="@multiple_input_bams@">
        #import tempfile
        #set $temp_dir = os.path.abspath(tempfile.mkdtemp())
        #set files=[]
        #set labels=[]
        #for $i in $input_files:
            #set $temp_input_handle = tempfile.NamedTemporaryFile( dir=$temp_dir )
            #set $temp_input_path = $temp_input_handle.name
            #silent $temp_input_handle.close()
            #silent os.system("ln -s %s %s.bam" % (str($i.bamfile), $temp_input_path))
            #silent os.system("ln -s %s %s.bam.bai" % (str($i.bamfile.metadata.bam_index), $temp_input_path))
            #silent $files.append('%s.bam' % $temp_input_path)

            ##set $files += [str($i.bamfile)]
            #if str($i.label.value) != "":
                #set $labels += ["\"%s\"" % ($i.label.value)]
            #else
                #set $labels += ["\"%s\"" % ($i.bamfile.name)]
            #end if
        #end for
    </token>

    <token name="@multiple_input_bigwigs@">
        #import tempfile
        #set $temp_dir = os.path.abspath(tempfile.mkdtemp())
        #set files=[]
        #set labels=[]
        #for $i in $input_files:
            #set $temp_input_handle = tempfile.NamedTemporaryFile( dir=$temp_dir )
            #set $temp_input_path = $temp_input_handle.name
            #silent $temp_input_handle.close()
            #silent os.system("ln -s %s %s.bw" % (str($i.bigwigfile), $temp_input_path))
            #silent $files.append('%s.bw' % $temp_input_path)

            ##set $files += [str($i.bigwigfile)]
            #if str($i.label.value) != "":
                #set $labels += ["\"%s\"" % ($i.label.value)]
            #else
                #set $labels += ["\"%s\"" % ($i.bigwigfile.name)]
            #end if
        #end for
    </token>

    <xml name="reference_genome_source">
        <conditional name="source">
            <param name="ref_source" type="select" label="Reference genome">
                <option value="cached">locally cached</option>
                <option value="history">in your history</option>
            </param>
            <when value="cached">
                <param name="input1_2bit" type="select" label="Using reference genome" help="If your genome of interest is not listed, contact the Galaxy team">
                    <options from_data_table="deepTools_seqs">
                        <filter type="sort_by" column="1" />
                        <validator type="no_options" message="No indexes are available." />
                    </options>
                </param>
            </when>
            <when value="history">
                <param name="input1" type="data" format="twobit" label="Select a reference dataset in 2bit format" />
            </when>
        </conditional>
    </xml>

    <token name="@reference_genome_source@">
    #if $source.ref_source=="history":
        --genome $source.input1
    #else:
        --genome "${source.input1_2bit.fields.path}"
    #end if
    </token>

    <xml name="effectiveGenomeSize">
        <conditional name="effectiveGenomeSize">
            <param name="effectiveGenomeSize_opt" type="select" label="Effective genome size"
                help="The effective genome size is the portion of the genome that is mappable. Large fractions of the genome are stretches of NNNN that should be discarded.
                    Also, if repetitive regions were not included in the mapping of reads, the effective genome size needs to be adjusted accordingly.
                    See Table 2 of http://www.plosone.org/article/info%3Adoi%2F10.1371%2Fjournal.pone.0030377 or http://www.nature.com/nbt/journal/v27/n1/fig_tab/nbt.1518_T1.html for several effective genome sizes.">
                <option value="93260000">ce10 (93260000)</option>
                <option value="121400000">dm3 (121400000)</option>
                <option value="2451960000" selected="true">hg19 (2451960000)</option>
                <option value="2150570000">mm9 (2150570000)</option>
                <option value="specific">user specified</option>
            </param>
            <when value="specific">
                <param name="effectiveGenomeSize" type="integer" value="" label="Effective genome size" help="e.g. ce10: 93260000, dm3: 121400000, hg19: 2451960000, mm9: 2150570000"/>
            </when>
            <when value="2150570000" />
            <when value="2451960000" />
            <when value="121400000" />
            <when value="93260000" />
        </conditional>
    </xml>

    <xml name="image_file_format">
        <param name="outFileFormat" type="select" label="Image file format">
            <option value="png" selected="true">png</option>
            <option value="pdf">pdf</option>
            <option value="svg">svg</option>
            <option value="eps">eps</option>
            <option value="emf">emf</option>
        </param>
    </xml>

    <xml name="missingDataAsZero">
                <param name="missingDataAsZero" type="boolean" truevalue="yes" falsevalue="no" checked="True"
                    label ="Treat missing data as zero"
                    help  ="This parameter determines if missing data should be treated as zeros. If unchecked, missing data will be ignored and not included in the output file. Missing data is defined as those regions for which both BAM files have 0 reads." />
    </xml>

    <xml name="input_save_matrix_values">
        <param name="saveMatrix" type="boolean" label="Save the matrix of values underlying the heatmap"/>
    </xml>

    <xml name="input_graphic_output_settings">
        <conditional name="output" >
            <param name="showOutputSettings" type="select" label="Show advanced output settings" >
                <option value="no" selected="true">no</option>
                <option value="yes">yes</option>
            </param>
            <when value="no" />
            <when value="yes">
                <yield />
                <param name="saveData" type="boolean" label="Save the data underlying the average profile"/>
                <param name="saveSortedRegions" type="boolean" label="Save the regions after skipping zeros or min/max threshold values" help="The order of the regions in the file follows the sorting order selected. This is useful, for example, to generate other heatmaps keeping the sorting of the first heatmap."/>
            </when>
        </conditional>
    </xml>

    <xml name="input_image_file_format">
        <param name="outFileFormat" type="select" label="Image file format">
            <option value="png" selected="true">png</option>
            <option value="pdf">pdf</option>
            <option value="svg">svg</option>
            <option value="eps">eps</option>
            <option value="emf">emf</option>
        </param>
    </xml>

    <xml name="output_image_file_format">
        <data format="png" name="outFileName" label="${tool.name} image">
            <change_format>
                <when input="output.outFileFormat" value="pdf" format="pdf" />
                <when input="output.outFileFormat" value="svg" format="svg" />
                <when input="output.outFileFormat" value="eps" format="eps" />
                <when input="output.outFileFormat" value="emf" format="emf" />
            </change_format>
        </data>
    </xml>

    <xml name="output_save_matrix_values">
        <data format="tabular" name="outFileNameMatrix" label="${tool.name} on ${on_string}: Heatmap values">
            <filter>
            ((
                output['showOutputSettings'] == 'yes' and
                output['saveMatrix'] is True
            ))
            </filter>
        </data>
    </xml>

    <xml name="output_graphic_outputs">
        <data format="tabular" name="outFileNameData" label="${tool.name} on ${on_string}: averages per matrix column">
            <filter>
            ((
                output['showOutputSettings'] == 'yes' and
                output['saveData'] is True
            ))
            </filter>
        </data>
        <data format="bed" name="outFileSortedRegions" label="${tool.name} on ${on_string}: sorted/filtered regions">
            <filter>
            ((
                output['showOutputSettings'] == 'yes' and
                output['saveSortedRegions'] is True
            ))
            </filter>
        </data>
    </xml>

    <xml name="track_input_h5_macro">
        <param name="track_input_h5" type="data" format="h5, cool" label="Track file h5 or cool format"/>
    </xml>
    <xml name="track_input_bed_macro">
        <param name="track_input_bed" type="data" format="bed" label="Track file bed format"/>
    </xml>
    <xml name="track_input_bedgraph_macro">
        <param name="track_input_bedgraph" type="data" format="bedgraph" label="Track file bedgraph format"/>
    </xml>
    <xml name="track_input_bigwig_macro">
        <param name="track_input_bigwig" type="data" format="bigwig" label="Track file bigwig format"/>
    </xml>
    <xml name="track_input_bedgraph_matrix_macro">
        <param name="track_input_bedgraph_matrix" type="data" format="bedgraph" label="Track file bigwig format"/>
    </xml>
    <xml name="track_input_tabular_macro">
        <param name="track_input_tabular" type="data" format="tabular" label="Track file tabular format"/>
    </xml>
    <xml name="plot_title">
        <param name="title" type="text" optional="true" label="Plot title"/>
    </xml>

    <xml name="spacer_macro">
        <param name="spacer_width" type="float" value="" optional="True"
              label="Include spacer at the end of the track." help="Width of the spacer." />
    </xml>
    <xml name="fontsize_macro">
        <param name="fontsize" type="integer" value="" optional="True" label="Fontsize" />
    </xml>
</macros><|MERGE_RESOLUTION|>--- conflicted
+++ resolved
@@ -1,7 +1,6 @@
 <macros>
     <token name="@THREADS@">\${GALAXY_SLOTS:-4}</token>
-<<<<<<< HEAD
-    <token name="@WRAPPER_VERSION@">2.0</token>
+    <token name="@WRAPPER_VERSION@">2.1alpha1</token>
 
     <token name="@USE_RANGE@">
         #if $use_range.select_use_range == "yes_use_range":
@@ -9,9 +8,6 @@
         #end if
     </token>
 
-=======
-    <token name="@WRAPPER_VERSION@">2.1alpha1</token>
->>>>>>> 5136290d
     <xml name="requirements">
         <requirements>
             <requirement type="package" version="@WRAPPER_VERSION@">hicexplorer</requirement>
@@ -318,6 +314,7 @@
             label="Remove bins of large coverage" help="e.g. 5; Both Thresholds needs to be set to take effect."/>
     </xml>
 
+
     <xml name="pseudocount">
         <param name="pseudocount" type="float" value="1" label="Pseudocount" help="Small number to avoid dividing by zero."/>
     </xml>
