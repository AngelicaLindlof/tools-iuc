--- conflicted
+++ resolved
@@ -113,13 +113,8 @@
         <param name="xout" type="boolean" argument="-x" truevalue="-x" falsevalue="" checked="false" label="Mask with X instead of N characters" />
         <param name="keep_alignments" type="boolean" argument="-ali" truevalue="-ali" falsevalue="" checked="false" label="Output alignments file" />
         <param name="invert_alignments" type="boolean" argument="-inv" truevalue="-inv" falsevalue="" checked="false" label="Invert alignments in alignment file" help="Show alignments in the orientation of the repeat sequence, not the query sequence" />
-<<<<<<< HEAD
         <param type="boolean" argument="-xsmall" truevalue="-xsmall" falsevalue="" checked="false" label="Output repetitive regions as lowercase, non-repetitive regions as uppercase" />
         <param type="boolean" argument="-poly" truevalue="-poly" falsevalue="" checked="false" label="Output list of potentially polymorphic microsatellites" />
-=======
-        <param name="xsmall" type="boolean" argument="-xsmall" truevalue="-xsmall" falsevalue="" checked="false" label="Output repetitive regions as lowercase, non-repetitive regions as uppercase" />
-        <param argument="-poly" type="boolean" truevalue="-poly" falsevalue="" checked="false" label="Output list of potentially polymorphic microsatellites" />
->>>>>>> ffff81b1
       </when>
       <when value="no">
       </when>
