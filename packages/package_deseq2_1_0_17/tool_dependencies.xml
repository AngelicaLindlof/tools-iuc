--- conflicted
+++ resolved
@@ -10,7 +10,6 @@
                     <repository name="package_r_3_0_1" owner="iuc">
                         <package name="R_3_0_1" version="3.0.1" />
                     </repository>
-<<<<<<< HEAD
                     <package sha256sum="f920baa2a0ef7082155c8b666851af0c77534af8b2ca0cd067e7d56fdf3ec501">https://depot.galaxyproject.org/software/f920baa2a0ef7082155c8b666851af0c77534af8b2ca0cd067e7d56fdf3ec501</package>
                     <package sha256sum="7056b06041fd96ebea9c74f445906f1a5cd784b2b1573c02fcaee86a40f3034d">https://depot.galaxyproject.org/software/7056b06041fd96ebea9c74f445906f1a5cd784b2b1573c02fcaee86a40f3034d</package>
                     <package sha256sum="897b65330f4932a23ca96c722e67fff1106d44578e1f80967f4570b93f1e27a6">https://depot.galaxyproject.org/software/897b65330f4932a23ca96c722e67fff1106d44578e1f80967f4570b93f1e27a6</package>
@@ -29,26 +28,6 @@
                     <package sha256sum="5ac1c44c1a53f9521134e7ed7c148c72e49271cbd229c5263d2d7fd91c8b8e78">https://depot.galaxyproject.org/software/5ac1c44c1a53f9521134e7ed7c148c72e49271cbd229c5263d2d7fd91c8b8e78</package>
                     <package sha256sum="ea44ee3f6ea47024efe47ab42a55afe37e0d35172ce6c71e78256b2c5bf5ba58">https://depot.galaxyproject.org/software/ea44ee3f6ea47024efe47ab42a55afe37e0d35172ce6c71e78256b2c5bf5ba58</package>
                     <package sha256sum="24cf93ef25b222295d689a42e126bc15d7ab3e24b83891cf5c11796431cd045c">https://depot.galaxyproject.org/software/24cf93ef25b222295d689a42e126bc15d7ab3e24b83891cf5c11796431cd045c</package>
-=======
-                    <package sha256sum="f920baa2a0ef7082155c8b666851af0c77534af8b2ca0cd067e7d56fdf3ec501">https://github.com/bgruening/download_store/raw/master/DESeq2-1_2_10/getopt_1.20.0.tar.gz</package>
-                    <package sha256sum="7056b06041fd96ebea9c74f445906f1a5cd784b2b1573c02fcaee86a40f3034d">https://github.com/bgruening/download_store/raw/master/DESeq2-1_0_18/BiocGenerics_0.6.0.tar.gz</package>
-                    <package sha256sum="897b65330f4932a23ca96c722e67fff1106d44578e1f80967f4570b93f1e27a6">https://github.com/bgruening/download_store/raw/master/DESeq2-1_0_18/IRanges_1.18.2.tar.gz</package>
-                    <package sha256sum="6a9a4429be2161acc7609dbc09785638af0f260cc71915dc36fe58801a7d3d34">https://github.com/bgruening/download_store/raw/master/DESeq2-1_0_18/GenomicRanges_1.12.4.tar.gz</package>
-                    <package sha256sum="d0d043e4b5cd78aaf8095d14ca4bd54238144794df6c6180b9e20cb855343e91">https://github.com/bgruening/download_store/raw/master/DESeq2-1_0_18/Rcpp_0.10.4.tar.gz</package>
-                    <package sha256sum="4f01a53d60d5ba10fe7e9b5039681162cc7a819961a224fbf61dcb9a2df13dcf">https://github.com/bgruening/download_store/raw/master/DESeq2-1_0_18/RcppArmadillo_0.3.900.0.tar.gz</package>
-                    <package sha256sum="f524148fdb29aac3a178618f88718d3d4ac91283014091aa11a01f1c70cd4e51">https://github.com/bgruening/download_store/raw/master/DESeq2-1_0_18/locfit_1.5-9.1.tar.gz</package>
-                    <package sha256sum="e9848c4c63979665591b78a483cb96ca067a0c2a24f941864184d4f1941870cf">https://github.com/bgruening/download_store/raw/master/DESeq2-1_0_18/Biobase_2.20.1.tar.gz</package>
-                    <package sha256sum="e90a988740f99060d5c4aacb1f2b148b0eb81c5b468bafeadf3aaeccf563b5e3">https://github.com/bgruening/download_store/raw/master/DESeq2-1_0_18/DBI_0.2-7.tar.gz</package>
-                    <package sha256sum="bba0cbf2a1a3120d667a731da1ca5b9bd4db23b813e1abf6f51fb01540c2000c">https://github.com/bgruening/download_store/raw/master/DESeq2-1_0_18/RSQLite_0.11.4.tar.gz</package>
-                    <package sha256sum="66c242154da781c5075320851d1bb97020f11cea7a9c6a6b3494fc5f8a1cef29">https://github.com/bgruening/download_store/raw/master/DESeq2-1_0_18/AnnotationDbi_1.22.6.tar.gz</package>
-                    <package sha256sum="241612679ef52cae08090ced5a8c2fdf0a0b58cd034da5a29b88e4bf21606ea2">https://github.com/bgruening/download_store/raw/master/DESeq2-1_0_18/xtable_1.7-1.tar.gz</package>
-                    <package sha256sum="947318e0e0d272bcd57244999d897d6f7b2624554fdf451f8c3c0461c8313159">https://github.com/bgruening/download_store/raw/master/DESeq2-1_0_18/XML_3.98-1.1.tar.gz</package>
-                    <package sha256sum="7d3b936982cbd19284b937a207bfa7d411900c1ef8df5d957deb08967d601f33">https://github.com/bgruening/download_store/raw/master/DESeq2-1_0_18/annotate_1.38.0.tar.gz</package>
-                    <package sha256sum="2e4ff4ba02e85796bb0bc6546d429e367801c625aeae9c3f21b67b18aa6d023e">https://github.com/bgruening/download_store/raw/master/DESeq2-1_0_18/genefilter_1.42.0.tar.gz</package>
-                    <package sha256sum="5ac1c44c1a53f9521134e7ed7c148c72e49271cbd229c5263d2d7fd91c8b8e78">https://github.com/bgruening/download_store/raw/master/DESeq2-1_0_18/RColorBrewer_1.0-5.tar.gz</package>
-                    <package sha256sum="ea44ee3f6ea47024efe47ab42a55afe37e0d35172ce6c71e78256b2c5bf5ba58">https://github.com/bgruening/download_store/raw/master/DESeq2-1_0_18/DESeq2_1.0.18.tar.gz</package>
-                    <package sha256sum="24cf93ef25b222295d689a42e126bc15d7ab3e24b83891cf5c11796431cd045c">https://github.com/bgruening/download_store/raw/master/DESeq2-1_0_18/rjson_0.2.13.tar.gz</package>
->>>>>>> 5eb47516
 
                 </action>
             </actions>
