<tool id="busco" name="Busco" profile="18.01" version="@TOOL_VERSION@+galaxy2">
    <description>assess genome assembly and annotation completeness</description>
    <macros>
        <token name="@TOOL_VERSION@">3.0.2</token>
    </macros>
    <requirements>
        <requirement type="package" version="@TOOL_VERSION@">busco</requirement>
        <requirement type="package" version="3.5.1">r-base</requirement>
<<<<<<< HEAD
		<requirement type="package" version="3.3.2">augustus</requirement>
		<requirement type="package" version="1.29">tar</requirement>
=======
        <requirement type="package" version="3.3.2">augustus</requirement>
        <requirement type="package" version="1.32">tar</requirement>
>>>>>>> 3a065b09
    </requirements>
    <command><![CDATA[
export BUSCO_CONFIG_FILE='busco_config.ini' &&
if [ -z "\$AUGUSTUS_CONFIG_PATH" ] ; then BUSCO_PATH=\$(dirname \$(which run_BUSCO.py)) ; export AUGUSTUS_CONFIG_PATH=\$(realpath \${BUSCO_PATH}/../config) ; fi &&
cp -r "\$AUGUSTUS_CONFIG_PATH/" augustus_dir/ &&
export AUGUSTUS_CONFIG_PATH=`pwd`/augustus_dir/ &&

#if $adv.aug_prediction.augustus_mode == 'history':
    ## Using an augustus model from history, we need to unzip it and let augustus find it
    mkdir -p 'augustus_dir/species/' &&
    tar -C 'augustus_dir/species/' -xzf '${adv.aug_prediction.augustus_model}' &&
#end if

run_BUSCO.py
--in '${input}'
--lineage_path '${lineage_path.fields.path}/${lineage_path.fields.value}'
--mode '${mode}'
-o busco_galaxy
--cpu \${GALAXY_SLOTS:-4}
--evalue ${adv.evalue}
${adv.long}
--limit ${adv.limit}
#if $adv.aug_prediction.augustus_mode == 'builtin':
    --species '${adv.aug_prediction.augustus_species}'
#else if $adv.aug_prediction.augustus_mode == 'history':
    --species local
#end if
--tarzip
    ]]></command>

    <inputs>
        <param type="data" name="input" format="fasta" label="Sequences to analyse" help="genome, transcriptome or proteome" />
        <param argument="--mode" type="select" label="Mode">
            <option value="geno">Genome</option>
            <option value="tran">Transcriptome</option>
            <option value="prot">Proteome</option>
        </param>

        <param argument="--lineage_path" type="select" label="Lineage">
            <options from_data_table="busco">
                <filter type="sort_by" column="2" />
                <validator type="no_options" message="No indexes are available" />
            </options>
        </param>

        <section name="adv" title="Advanced Options" expanded="False">
            <param argument="--evalue" type="float" value="0.01" label="E-value cutoff for BLAST searches."/>
            <param argument="--limit" type="integer" value="3" label="How many candidate regions to consider"/>

            <conditional name="aug_prediction">
                <param name="augustus_mode" type="select" label="Augustus species model">
                    <option value="no" selected="true">Use the default species for selected lineage</option>
                    <option value="builtin">Use another predefined species model</option>
                    <option value="history">Use a custom species model</option>
                </param>
                <when value="no"/>
                <when value="history">
                    <param name="augustus_model" type="data" format="augustus" label="Augustus model"/>
                </when>
                <when value="builtin">
                    <param name="augustus_species" type="select" label="Augustus species model">
                        <!-- If you update this list, please also update it in maker and augustus tools (../maker/maker.xml and ../augustus/augustus.xml) -->
                        <option value="human">Homo sapiens</option>
                        <option value="fly">Drosophila melanogaster</option>
                        <option value="arabidopsis">Arabidopsis thaliana</option>
                        <option value="brugia ">Brugia malayi</option>
                        <option value="aedes">Aedes aegypti</option>
                        <option value="tribolium2012">Tribolium castaneum</option>
                        <option value="schistosoma">Schistosoma mansoni</option>
                        <option value="tetrahymena">Tetrahymena thermophila</option>
                        <option value="galdieria">Galdieria sulphuraria</option>
                        <option value="maize">Zea mays</option>
                        <option value="toxoplasma">Toxoplasma gondii</option>
                        <option value="caenorhabditis ">Caenorhabditis elegans</option>
                        <option value="aspergillus_fumigatus">Aspergillus fumigatus</option>
                        <option value="aspergillus_nidulans ">Aspergillus nidulans</option>
                        <option value="aspergillus_oryzae ">Aspergillus oryzae</option>
                        <option value="aspergillus_terreus">Aspergillus terreus</option>
                        <option value="botrytis_cinerea ">Botrytis cinerea</option>
                        <option value="candida_albicans ">Candida albicans</option>
                        <option value="candida_guilliermondii ">Candida guilliermondii</option>
                        <option value="candida_tropicalis ">Candida tropicalis</option>
                        <option value="chaetomium_globosum">Chaetomium globosum</option>
                        <option value="coccidioides_immitis">Coccidioides immitis</option>
                        <option value="coprinus">Coprinus cinereus</option>
                        <option value="coprinus_cinereus">Coprinus cinereus</option>
                        <option value="cryptococcus_neoformans_gattii">Cryptococcus neoformans gattii</option>
                        <option value="cryptococcus_neoformans_neoformans_B">Cryptococcus neoformans neoformans</option>
                        <option value="cryptococcus_neoformans_neoformans_JEC21">Cryptococcus neoformans neoformans</option>
                        <option value="cryptococcus">Cryptococcus neoformans</option>
                        <option value="debaryomyces_hansenii">Debaryomyces hansenii</option>
                        <option value="encephalitozoon_cuniculi_GB">Encephalitozoon cuniculi</option>
                        <option value="eremothecium_gossypii">Eremothecium gossypii</option>
                        <option value="fusarium_graminearum ">Fusarium graminearum</option>
                        <option value="histoplasma_capsulatum ">Histoplasma capsulatum</option>
                        <option value="histoplasma">Histoplasma capsulatum</option>
                        <option value="kluyveromyces_lactis ">Kluyveromyces lactis</option>
                        <option value="laccaria_bicolor ">Laccaria bicolor</option>
                        <option value="lamprey">Petromyzon marinus</option>
                        <option value="leishmania_tarentolae">Leishmania tarentolae</option>
                        <option value="lodderomyces_elongisporus">Lodderomyces elongisporus</option>
                        <option value="magnaporthe_grisea ">Magnaporthe grisea</option>
                        <option value="neurospora_crassa">Neurospora crassa</option>
                        <option value="phanerochaete_chrysosporium">Phanerochaete chrysosporium</option>
                        <option value="pichia_stipitis">Pichia stipitis</option>
                        <option value="rhizopus_oryzae">Rhizopus oryzae</option>
                        <option value="saccharomyces_cerevisiae_S288C">Saccharomyces cerevisiae</option>
                        <option value="saccharomyces_cerevisiae_rm11-1a_1">Saccharomyces cerevisiae</option>
                        <option value="saccharomyces">Saccharomyces cerevisiae</option>
                        <option value="schizosaccharomyces_pombe">Schizosaccharomyces pombe</option>
                        <option value="trichinella">Trichinella spiralis</option>
                        <option value="ustilago_maydis">Ustilago maydis</option>
                        <option value="yarrowia_lipolytica">Yarrowia lipolytica</option>
                        <option value="nasonia">Nasonia vitripennis</option>
                        <option value="tomato">Solanum lycopersicum</option>
                        <option value="chlamydomonas">Chlamydomonas reinhardtii</option>
                        <option value="amphimedon">Amphimedon queenslandica</option>
                        <option value="pneumocystis">Pneumocystis jirovecii</option>
                        <option value="chicken">Gallus gallus domesticus (chicken)</option>
                        <option value="cacao">Theobroma cacao (cacao)</option>
                        <option value="heliconius_melpomene1">Heliconius melpomene</option>
                        <option value="xenoturbella">Xenoturbella</option>
                        <option value="E_coli_K12">E coli K12</option>
                        <option value="c_elegans_trsk">c elegans trsk</option>
                        <option value="camponotus_floridanus">Camponotus floridanus</option>
                        <option value="coyote_tobacco">Coyote tobacco</option>
                        <option value="s_aureus">Staphylococcus aureus</option>
                        <option value="thermoanaerobacter_tengcongensis">Thermoanaerobacter tengcongensis</option>
                        <option value="wheat">wheat</option>
                        <option value="zebrafish">Danio rerio</option>
                        <option value="anidulans">Aspergillus nidulans</option>
                        <option value="bombus_impatiens1">Bombus impatiens1</option>
                        <option value="bombus_terrestris2">Bombus terrestris2</option>
                        <option value="botrytis_cinerea">Botrytis cinerea</option>
                        <option value="brugia_malayi">Brugia malayi</option>
                        <option value="conidiobolus_coronatus">Conidiobolus coronatus</option>
                        <option value="cryptococcus_neoformans">Cryptococcus neoformans</option>
                        <option value="culex_pipiens">Culex pipiens</option>
                        <option value="elephant_shark">Callorhinchus milii</option>
                        <option value="honeybee1">Apis mellifera</option>
                        <option value="phanerochaete_chrysosporium">Phanerochaete chrysosporium</option>
                        <option value="pea_aphid">Acyrthosiphon pisum</option>
                        <option value="rhodnius_prolixus">Rhodnius prolixus</option>
                        <option value="ustilago_maydis">Ustilago maydis</option>
                        <option value="verticillium_albo_atrum1">Verticillium albo atrum1</option>
                        <option value="verticillium_longisporum1">Verticillium longisporum1</option>
                        <option value="Xipophorus_maculatus">Xipophorus_maculatus</option>
                        <option value="adorsata">adorsata</option>
                        <option value="ancylostoma_ceylanicum">ancylostoma_ceylanicum</option>
                        <option value="maker2_athal1">maker2_athal1</option>
                        <option value="maker2_c_elegans1">maker2_c_elegans1</option>
                        <option value="maker2_dmel1">maker2_dmel1</option>
                        <option value="maker2_spomb1">maker2_spomb1</option>
                        <option value="parasteatoda">parasteatoda</option>
                        <option value="rice">rice</option>
                        <option value="schistosoma2">schistosoma2</option>
                        <option value="sulfolobus_solfataricus">sulfolobus_solfataricus</option>
                    </param>
                </when>
            </conditional>
            <param argument="--long" type="boolean" checked="false" truevalue="--long" falsevalue="" label="Optimization mode Augustus self-training" help="Adds considerably to run time, but can improve results for some non-model organisms"/>
        </section>
    </inputs>
    <outputs>
        <data name='busco_sum' format='txt' label="${tool.name} on ${on_string}: short summary" from_work_dir="run_busco_galaxy/short_summary_busco_galaxy.txt"/>
        <data name='busco_table' format='tabular' label="${tool.name} on ${on_string}: full table" from_work_dir="run_busco_galaxy/full_table_busco_galaxy.tsv"/>
        <data name='busco_missing' format='tabular' label="${tool.name} on ${on_string}: missing buscos" from_work_dir="run_busco_galaxy/missing_busco_list_busco_galaxy.tsv"/>
    </outputs>
    <tests>
        <test>
            <param name="input" value="genome.fa"/>
            <param name="lineage_path" value="arthropoda"/>
            <param name="mode" value="geno"/>
            <output name="busco_sum" file="genome_results/short_summary" compare="diff" lines_diff="4"/>
            <output name="busco_table" file="genome_results/full_table" compare="diff" lines_diff="4"/>
            <output name="busco_missing" file="genome_results/missing_buscos_list" compare="diff" lines_diff="4"/>
        </test>
        <test>
            <param name="input" value="proteome.fa"/>
            <param name="lineage_path" value="arthropoda"/>
            <param name="mode" value="prot"/>
            <output name="busco_sum" file="proteome_results/short_summary" compare="diff" lines_diff="4"/>
            <output name="busco_table" file="proteome_results/full_table" compare="diff" lines_diff="4"/>
            <output name="busco_missing" file="proteome_results/missing_buscos_list" compare="diff" lines_diff="4"/>
        </test>
        <test>
            <param name="input" value="transcriptome.fa"/>
            <param name="lineage_path" value="arthropoda"/>
            <param name="mode" value="tran"/>
            <output name="busco_sum" file="transcriptome_results/short_summary" compare="diff" lines_diff="4"/>
            <output name="busco_table" file="transcriptome_results/full_table" compare="diff" lines_diff="4"/>
            <output name="busco_missing" file="transcriptome_results/missing_buscos_list" compare="diff" lines_diff="4"/>
        </test>
        <test>
            <param name="input" value="genome.fa"/>
            <param name="lineage_path" value="arthropoda"/>
            <param name="mode" value="geno"/>
            <param name="adv|aug_prediction|augustus_mode" value="builtin"/>
            <param name="adv|aug_prediction|augustus_species" value="human"/>
            <output name="busco_sum" file="genome_results/short_summary" compare="diff" lines_diff="4"/>
            <output name="busco_table" file="genome_results/full_table" compare="diff" lines_diff="4"/>
            <output name="busco_missing" file="genome_results/missing_buscos_list" compare="diff" lines_diff="4"/>
        </test>
        <test>
            <param name="input" value="genome.fa"/>
            <param name="lineage_path" value="arthropoda"/>
            <param name="mode" value="geno"/>
            <param name="adv|aug_prediction|augustus_mode" value="history"/>
            <param name="adv|aug_prediction|augustus_model" value="local.tar.gz" ftype="augustus"/>
            <output name="busco_sum" file="genome_results/short_summary" compare="diff" lines_diff="4"/>
            <output name="busco_table" file="genome_results/full_table" compare="diff" lines_diff="4"/>
            <output name="busco_missing" file="genome_results/missing_buscos_list" compare="diff" lines_diff="4"/>
        </test>
    </tests>
    <help>
BUSCO: assessing genome assembly and annotation completeness with Benchmarking Universal Single-Copy Orthologs

.. _BUSCO: http://busco.ezlab.org/
    </help>
     <citations>
        <citation type="doi">doi:10.1093/bioinformatics/btv351</citation>
    </citations>
</tool><|MERGE_RESOLUTION|>--- conflicted
+++ resolved
@@ -6,13 +6,8 @@
     <requirements>
         <requirement type="package" version="@TOOL_VERSION@">busco</requirement>
         <requirement type="package" version="3.5.1">r-base</requirement>
-<<<<<<< HEAD
-		<requirement type="package" version="3.3.2">augustus</requirement>
-		<requirement type="package" version="1.29">tar</requirement>
-=======
         <requirement type="package" version="3.3.2">augustus</requirement>
-        <requirement type="package" version="1.32">tar</requirement>
->>>>>>> 3a065b09
+        <requirement type="package" version="1.29">tar</requirement>
     </requirements>
     <command><![CDATA[
 export BUSCO_CONFIG_FILE='busco_config.ini' &&
