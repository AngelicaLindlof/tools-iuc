<?xml version="1.0"?>
<tool id="hyphy_bgm" name="HyPhy-BGM" version="2.5.0+galaxy0">
  <description>- Detecting coevolving sites via Bayesian graphical
  models</description>
  <macros>
    <import>macros.xml</import>
  </macros>
  <expand macro="requirements"/>
  <command detect_errors="exit_code"><![CDATA[
    ln -s '$input_file' bgm_input.fa &&
    ln -s '$input_nhx' bgm_input.nhx &&
    @HYPHY_INVOCATION@ bgm
      --alignment `pwd`/bgm_input.fa
      --tree `pwd`/bgm_input.nhx
      --run_type $datatype.value
<<<<<<< HEAD
      #if $datatype.value == "codon":
        --code '$datatype.gencodeid'
      #end if
      #if $datatype.value == "protein":
        --baseline_model '$datatyupe.model'
      #end if
=======
      --code '$datatype.gencodeid'
      --baseline_model '$datatype.model'
>>>>>>> d89e554e
      --branches '$branch_subset'
      --chain '$chain_length'
      --burn_in '$burn_in'
      --samples '$samples'
      --parents '$parents'
      --min_subs '$min_sumbs'
      > '$bgm_log'
    ]]></command>
  <inputs>
    <param name="input_file" type="data" format="fasta" label="Input FASTA file"/>
    <param name="input_nhx" type="data" format="nhx" label="Input newick file"/>
    <conditional name="datatype">
      <param name="value" type="select" label="Type of data">
        <option value="nucleotide">Nucleotide</option>
        <option value="amino-acid">Amino acid</option>
        <option value="codon">Codon</option>
      </param>
      <when value="nucleotide"/>
      <when value="amino-acid">
        <param name="model" type="select" label="Substitution model">
          <option value="LG">LG - Generalist empirical model from
          Le and Gascuel (2008)</option>
          <option value="HIVBm">HIVBm - Specialist empirical model
          for between-host HIV sequences</option>
          <option value="HIVWm">HIVWm - Specialist empirical model
          for within-host HIV sequences</option>
          <option value="WAG">WAG - Generalist empirical model from
          Whelan and Goldman (2001)</option>
          <option value="JTT">JTT - Generalist empirical model from
          Jones, Taylor, and Thornton (1996)</option>
          <option value="JC69">JC69 - Generalist empirical model
          from with equal exchangeability rates</option>
          <option value="mtMet">mtMet - Specialist empirical model
          for metazoan mitochondrial genomes</option>
          <option value="mtVer">mtVer - Specialist empirical model
          for vertebrate mitochondrial genomes</option>
          <option value="mtInv">mtInv - Specialist empirical model
          for invertebrate mitochondrial genomes</option>
          <option value="gcpREV">gcpREV - Specialist empirical
          model for green plant chloroplast genomes</option>
          <option value="GTR">GTR - General time reversible
          model</option>
        </param>
      </when>
      <when value="codon">
        <param name="gencodeid" type="select" label="Genetic code">
          <option value="Universal">Universal code</option>
          <option value="Vertebrate-mtDNA">Vertebrate mitochondrial
          DNA code</option>
          <option value="Yeast-mtDNA">Yeast mitochondrial DNA
          code</option>
          <option value="Mold-Protozoan-mtDNA">Mold, Protozoan and
          Coelenterate mt; Mycloplasma/Spiroplasma</option>
          <option value="Invertebrate-mtDNA">Invertebrate
          mitochondrial DNA code</option>
          <option value="Ciliate-Nuclear">Ciliate, Dasycladacean
          and Hexamita Nuclear code</option>
          <option value="Echinoderm-mtDNA">Echinoderm mitochondrial
          DNA code</option>
          <option value="Euplotid-Nuclear">Euplotid Nuclear
          code</option>
          <option value="Alt-Yeast-Nuclear">Alternative Yeast
          Nuclear code</option>
          <option value="Ascidian-mtDNA">Ascidian mitochondrial DNA
          code</option>
          <option value="Flatworm-mtDNA,">Flatworm mitochondrial
          DNA code</option>
          <option value="Blepharisma-Nuclear">Blepharisma Nuclear
          code</option>
        </param>
      </when>
    </conditional>
    <expand macro="branches"/>
    <param name="chain_length" type="integer" value="100000" min="0" max="1000000000" label="Length of MCMC chain"/>
    <param name="burn_in" type="integer" value="10000" min="0" max="1000000000" label="Number of samples to discard for burn-in"/>
    <param name="sample" type="integer" value="100" min="0" max="100" label="Number of steps to extract from chain sample"/>
    <param name="parents" type="integer" value="1" min="1" max="3" label="Maximum number of parents allowed per node"/>
    <param name="min_subs" type="integer" value="1" min="1" max="100000" label="Minimum number of ubstitutions per site to be included in the analysis"/>
  </inputs>
  <outputs>
    <data name="bgm_log" format="txt"/>
    <data name="bgm_output" format="hyphy_results.json" from_work_dir="bgm_input.fa.bgm.json"/>
  </outputs>
  <tests>
    <test>
      <param name="input_file" ftype="fasta" value="bgm-in1.fa"/>
      <param name="input_nhx" ftype="nhx" value="bgm-in1.nhx"/>
      <output name="bgm_output" file="bgm-out1.json" compare="sim_size"/>
    </test>
  </tests>
  <help><![CDATA[
The Bayesian Graphical Model (BGM) method is a tool for detecting coevolutionary interactions between amino acid positions in a protein.
      ]]></help>
  <expand macro="citations">
    <citation type="doi">10.1371/journal.pcbi.0030231</citation>
  </expand>
</tool><|MERGE_RESOLUTION|>--- conflicted
+++ resolved
@@ -13,17 +13,12 @@
       --alignment `pwd`/bgm_input.fa
       --tree `pwd`/bgm_input.nhx
       --run_type $datatype.value
-<<<<<<< HEAD
       #if $datatype.value == "codon":
         --code '$datatype.gencodeid'
       #end if
       #if $datatype.value == "protein":
         --baseline_model '$datatyupe.model'
       #end if
-=======
-      --code '$datatype.gencodeid'
-      --baseline_model '$datatype.model'
->>>>>>> d89e554e
       --branches '$branch_subset'
       --chain '$chain_length'
       --burn_in '$burn_in'
