<?xml version="1.0" encoding="utf-8"?>
<tool_dependency>
    <package name="ghostscript" version="9.07">
        <repository name="package_ghostscript_9_07" owner="iuc" prior_installation_required="True" />
    </package>
    <package name="perl" version="5.18.1">
        <repository name="package_perl_5_18" owner="iuc" prior_installation_required="True" />
    </package>
    <package name="weblogo" version="2.8.2">
        <repository name="package_weblogo_2_8_2" owner="iuc" prior_installation_required="True" />
    </package>
    <package name="blat" version="35x1">
        <repository name="package_blat_35x1" owner="iuc" prior_installation_required="True" />
    </package>
    <package name="homer" version="4.2">
        <install version="1.0">
            <actions>
<<<<<<< HEAD
                <action type="download_by_url">http://homer.salk.edu/homer/data/software/homer.v4.2.zip</action>
=======
                <action type="download_by_url" sha256sum="a52aebb3435e40f1fed7551cbf112b59cf33327692994943814869442398a459">
                    https://depot.galaxyproject.org/software/homer/homer_4.2_src_all.zip
                </action>
>>>>>>> 09872476
                <action type="set_environment_for_install">
                    <repository name="package_ghostscript_9_07" owner="iuc">
                        <package name="ghostscript" version="9.07" />
                    </repository>
                    <repository name="package_weblogo_2_8_2" owner="iuc">
                        <package name="weblogo" version="2.8.2" />
                    </repository>
                    <repository name="package_blat_35x1" owner="iuc">
                        <package name="blat" version="35x1" />
                    </repository>
                </action>

                <action type="move_directory_files">
                    <source_directory>.</source_directory>
                    <destination_directory>$INSTALL_DIR/homer</destination_directory>
                </action>

                <action type="set_environment">
                    <environment_variable action="append_to" name="PATH">$INSTALL_DIR/homer/bin</environment_variable>
                    <environment_variable name="PATH" action="append_to">$ENV[WEBLOGO_PATH]</environment_variable>
                    <environment_variable name="PATH" action="append_to">$ENV[GHOSTSCRIPT_PATH]</environment_variable>
                    <environment_variable name="PATH" action="append_to">$ENV[BLAT_PATH]</environment_variable>
                    <environment_variable name="PATH" action="append_to">$ENV[PERL_ROOT_DIR]/bin</environment_variable>
                    <environment_variable name="PERL5LIB" action="prepend_to">$ENV[PERL5LIB]</environment_variable>
                </action>
            </actions>
        </install>
        <readme>Installing HOMER requires a perl environment. http://biowhat.ucsd.edu/homer/</readme>
    </package>
</tool_dependency><|MERGE_RESOLUTION|>--- conflicted
+++ resolved
@@ -15,13 +15,9 @@
     <package name="homer" version="4.2">
         <install version="1.0">
             <actions>
-<<<<<<< HEAD
-                <action type="download_by_url">http://homer.salk.edu/homer/data/software/homer.v4.2.zip</action>
-=======
                 <action type="download_by_url" sha256sum="a52aebb3435e40f1fed7551cbf112b59cf33327692994943814869442398a459">
                     https://depot.galaxyproject.org/software/homer/homer_4.2_src_all.zip
                 </action>
->>>>>>> 09872476
                 <action type="set_environment_for_install">
                     <repository name="package_ghostscript_9_07" owner="iuc">
                         <package name="ghostscript" version="9.07" />
