<?xml version="1.0"?>
<tool_dependency>
    <package name="numpy" version="1.9">
        <repository name="package_python_2_7_numpy_1_9" owner="iuc" prior_installation_required="True" />
    </package>
    <package name="python" version="2.7.10">
        <repository name="package_python_2_7_10" owner="iuc" prior_installation_required="True" />
    </package>
    <package name="pandas" version="0.16">
        <install version="1.0">
            <actions>
                <action type="setup_python_environment">
                   <repository name="package_python_2_7_10" owner="iuc">
                       <package name="python" version="2.7.10" />
                   </repository>
                    <repository name="package_python_2_7_numpy_1_9" owner="iuc">
                        <package name="numpy" version="1.9" />
                    </repository>
                    <!-- allow downloading and installing an Python package from https://pypi.org/ -->
<<<<<<< HEAD
                    <package md5sum="380fa6f275bd24f27e7cf0e0d752f5d2">https://pypi.python.org/packages/source/B/Bottleneck/Bottleneck-1.0.0.tar.gz</package>
                    <package md5sum="252bb731883f37ff9c7f462954e8706d">https://pypi.python.org/packages/source/p/pytz/pytz-2015.7.tar.gz</package>
                    <package md5sum="4ef68e1c485b09e9f034e10473e5add2">https://pypi.python.org/packages/source/p/python-dateutil/python-dateutil-2.4.2.tar.gz</package>
                    <package md5sum="a92787bcdf0fc0c6d5f4fe4877335ab5">https://pypi.python.org/packages/source/p/pandas/pandas-0.16.2.tar.gz</package>
=======
                    <package sha256sum="8d9b7ad4fadf9648acc924a6ee522c7cb5b474e75faaad9d90dfd55e2805b495">
                        https://pypi.python.org/packages/source/B/Bottleneck/Bottleneck-1.0.0.tar.gz
                    </package>
                    <package sha256sum="99266ef30a37e43932deec2b7ca73e83c8dbc3b9ff703ec73eca6b1dae6befea">
                        https://pypi.python.org/packages/source/p/pytz/pytz-2015.7.tar.gz
                    </package>
                    <package sha256sum="3e95445c1db500a344079a47b171c45ef18f57d188dffdb0e4165c71bea8eb3d">
                        https://pypi.python.org/packages/source/p/python-dateutil/python-dateutil-2.4.2.tar.gz
                    </package>
                    <package sha256sum="e01853dfe111f3aea005315573400b7216ddbabbf1f28d482a71217d67ae4f81">
                        https://pypi.python.org/packages/source/p/pandas/pandas-0.16.2.tar.gz
                    </package>
>>>>>>> 09872476
                </action>

                <action type="set_environment">
                    <environment_variable action="append_to" name="PYTHONPATH">$INSTALL_DIR</environment_variable>
                    <environment_variable action="append_to" name="PYTHONPATH">$ENV[PYTHONPATH_NUMPY]</environment_variable>
                    <environment_variable action="prepend_to" name="PATH">$ENV[PATH_NUMPY]</environment_variable>
                    <environment_variable action="set_to" name="PYTHONPATH_PANDAS">$INSTALL_DIR</environment_variable>
                    <environment_variable action="set_to" name="PANDAS_ROOT_PATH">$INSTALL_DIR</environment_variable>
                </action>
            </actions>
        </install>
        <readme>
            Pandas is an open source, BSD-licensed library providing high-performance, easy-to-use data structures and data analysis tools for the Python programming language.
            The PYTHONPATH for pandas can be accessed through PYTHONPATH_PANDAS.
            http://pandas.pydata.org/
        </readme>
    </package>
</tool_dependency><|MERGE_RESOLUTION|>--- conflicted
+++ resolved
@@ -17,12 +17,6 @@
                         <package name="numpy" version="1.9" />
                     </repository>
                     <!-- allow downloading and installing an Python package from https://pypi.org/ -->
-<<<<<<< HEAD
-                    <package md5sum="380fa6f275bd24f27e7cf0e0d752f5d2">https://pypi.python.org/packages/source/B/Bottleneck/Bottleneck-1.0.0.tar.gz</package>
-                    <package md5sum="252bb731883f37ff9c7f462954e8706d">https://pypi.python.org/packages/source/p/pytz/pytz-2015.7.tar.gz</package>
-                    <package md5sum="4ef68e1c485b09e9f034e10473e5add2">https://pypi.python.org/packages/source/p/python-dateutil/python-dateutil-2.4.2.tar.gz</package>
-                    <package md5sum="a92787bcdf0fc0c6d5f4fe4877335ab5">https://pypi.python.org/packages/source/p/pandas/pandas-0.16.2.tar.gz</package>
-=======
                     <package sha256sum="8d9b7ad4fadf9648acc924a6ee522c7cb5b474e75faaad9d90dfd55e2805b495">
                         https://pypi.python.org/packages/source/B/Bottleneck/Bottleneck-1.0.0.tar.gz
                     </package>
@@ -35,7 +29,6 @@
                     <package sha256sum="e01853dfe111f3aea005315573400b7216ddbabbf1f28d482a71217d67ae4f81">
                         https://pypi.python.org/packages/source/p/pandas/pandas-0.16.2.tar.gz
                     </package>
->>>>>>> 09872476
                 </action>
 
                 <action type="set_environment">
