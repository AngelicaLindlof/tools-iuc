<?xml version="1.0"?>
<tool_dependency>
    <package name="chemfp" version="1.1p1">
        <install version="1.0">
            <actions>
                <action type="download_by_url" sha256sum="1beb7d0d19eeac231d21d59446db117e2e4f0f31bb03af57a59d2ad2e672a482">
                    https://depot.galaxyproject.org/software/chemfp/chemfp_1.1_src_all.tar.gz
                </action>
                <action type="make_directory">$INSTALL_DIR/lib/python</action>
                <action type="shell_command">
                    export PYTHONPATH=$PYTHONPATH:$INSTALL_DIR/lib/python &amp;&amp;
                    python setup.py install --install-lib $INSTALL_DIR/lib/python --install-scripts $INSTALL_DIR/bin
                </action>

                <!-- apply one small patched file, to support the query-format target-format commandline options
<<<<<<< HEAD
                <action type="download_file">http://chem-fingerprints.googlecode.com/hg-history/1281bfcb470b84f5e75250dfa041345d280dde30/chemfp/commandline/simsearch.py</action>-->
                <action type="download_file">https://github.com/bgruening/download_store/raw/master/chemfp/simsearch.py</action>
=======
                <action type="download_file">https://chem-fingerprints.googlecode.com/hg-history/1281bfcb470b84f5e75250dfa041345d280dde30/chemfp/commandline/simsearch.py</action>-->
                <action type="download_file" sha256sum="7faa1dfecf390ae39461fa8e59c4ac174bca3c363f4cb299394c770324a9eddf">
                    https://depot.galaxyproject.org/software/chemfp/chemfp_0.1-simsearch_src_all.py
                </action>
>>>>>>> 09872476
                <action type="shell_command">rm $INSTALL_DIR/lib/python/chemfp/commandline/simsearch.py</action>
                <action type="move_file">
                    <source>simsearch.py</source>
                    <destination>$INSTALL_DIR/lib/python/chemfp/commandline/</destination>
                </action>
                <!-- end patching -->

                <action type="set_environment">
                    <environment_variable name="PYTHONPATH" action="append_to">$INSTALL_DIR/lib/python</environment_variable>
                    <environment_variable name="PATH" action="prepend_to">$INSTALL_DIR/bin</environment_variable>
                </action>
            </actions>
        </install>
        <readme>
        The core chemfp functionality does not depend on a third-party library but you will need a chemistry toolkit in order to generate new fingerprints
        from structure files. chemfp supports the free Open Babel and RDKit toolkits and the proprietary OEChem toolkit.
        Currently the Galaxy-wrappers are using openbabel and rdkit as underlying toolkit.
        Compiling chemfp requires gcc and a python2.5+ version.</readme>
    </package>
</tool_dependency><|MERGE_RESOLUTION|>--- conflicted
+++ resolved
@@ -13,15 +13,10 @@
                 </action>
 
                 <!-- apply one small patched file, to support the query-format target-format commandline options
-<<<<<<< HEAD
-                <action type="download_file">http://chem-fingerprints.googlecode.com/hg-history/1281bfcb470b84f5e75250dfa041345d280dde30/chemfp/commandline/simsearch.py</action>-->
-                <action type="download_file">https://github.com/bgruening/download_store/raw/master/chemfp/simsearch.py</action>
-=======
                 <action type="download_file">https://chem-fingerprints.googlecode.com/hg-history/1281bfcb470b84f5e75250dfa041345d280dde30/chemfp/commandline/simsearch.py</action>-->
                 <action type="download_file" sha256sum="7faa1dfecf390ae39461fa8e59c4ac174bca3c363f4cb299394c770324a9eddf">
                     https://depot.galaxyproject.org/software/chemfp/chemfp_0.1-simsearch_src_all.py
                 </action>
->>>>>>> 09872476
                 <action type="shell_command">rm $INSTALL_DIR/lib/python/chemfp/commandline/simsearch.py</action>
                 <action type="move_file">
                     <source>simsearch.py</source>
