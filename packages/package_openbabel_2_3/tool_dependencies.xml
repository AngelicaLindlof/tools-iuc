--- conflicted
+++ resolved
@@ -5,13 +5,7 @@
     <package name="openbabel" version="2.3.2">
         <install version="1.0">
             <actions>
-<<<<<<< HEAD
-                <action type="download_by_url" sha256="818a4b8bbcb50878a8b1b9f71b4274d242ab46bf860c74676e98dec1d0248821">http://downloads.sourceforge.net/project/openbabel/openbabel/2.3.2/openbabel-2.3.2.tar.gz</action>
-=======
-                <action type="download_by_url">https://downloads.sourceforge.net/project/openbabel/openbabel/2.3.2/openbabel-2.3.2.tar.gz</action>
->>>>>>> 8eda935a
-
-                
+                <action type="download_by_url" sha256="818a4b8bbcb50878a8b1b9f71b4274d242ab46bf860c74676e98dec1d0248821">https://downloads.sourceforge.net/project/openbabel/openbabel/2.3.2/openbabel-2.3.2.tar.gz</action>
                 <action type="set_environment_for_install">
                     <repository name="package_eigen_3_1" owner="iuc">
                         <package name="eigen3" version="3.1.3" />
