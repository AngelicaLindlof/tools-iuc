--- conflicted
+++ resolved
@@ -51,16 +51,12 @@
   #- cd "$TRAVIS_BUILD_DIR" && flake8 --exclude=.git .
   - while read -r DIR; do planemo shed_lint --tools --ensure_metadata --urls --report_level warn --recursive --fail_level error "$DIR"; done < changed_repositories_chunk.list
   - while read -r DIR; do planemo conda_install "$DIR"; done < changed_repositories_chunk.list
-<<<<<<< HEAD
-  - while read -r DIR; do planemo test --conda_dependency_resolution --galaxy_branch "$GALAXY_RELEASE" --galaxy_source "$GALAXY_REPO" "$DIR"; done < changed_tools_chunk.list
-=======
   - |
     while read -r DIR; do
       if [[ "$DIR" != data_managers/* ]] && [[ "$DIR" != packages/* ]]; then
         planemo test --conda_dependency_resolution --galaxy_branch "$GALAXY_RELEASE" --galaxy_source "$GALAXY_REPO" "$DIR"
       fi
     done < changed_repositories_chunk.list
->>>>>>> 4b383d48
 
 after_success:
   - |
