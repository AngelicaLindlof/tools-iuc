File	Label	Reads	Mapped	Percentage	TotalsgRNAs	Zerocounts	GiniIndex	NegSelQC	NegSelQCPval	NegSelQCPvalPermutation	NegSelQCPvalPermutationFDR	NegSelQCGene
<<<<<<< HEAD
/tmp/tmpqOjelR/files/000/dataset_2.dat	L1	2500	1453	0.5812	2550	1276	0.5267	0	1	1	1	0.0
/tmp/tmpqOjelR/files/000/dataset_3.dat	CTRL	2500	1471	0.5884	2550	1199	0.4931	0	1	1	1	0.0
=======
/tmp/tmp52FhEb/files/000/dataset_6.dat	L1	2500	1453	0.5812	2550	1276	0.5267	0	1	1	1	0.0
/tmp/tmp52FhEb/files/000/dataset_7.dat	CTRL	2500	1471	0.5884	2550	1199	0.4931	0	1	1	1	0.0
>>>>>>> f17566d8
<|MERGE_RESOLUTION|>--- conflicted
+++ resolved
@@ -1,8 +1,3 @@
 File	Label	Reads	Mapped	Percentage	TotalsgRNAs	Zerocounts	GiniIndex	NegSelQC	NegSelQCPval	NegSelQCPvalPermutation	NegSelQCPvalPermutationFDR	NegSelQCGene
-<<<<<<< HEAD
-/tmp/tmpqOjelR/files/000/dataset_2.dat	L1	2500	1453	0.5812	2550	1276	0.5267	0	1	1	1	0.0
-/tmp/tmpqOjelR/files/000/dataset_3.dat	CTRL	2500	1471	0.5884	2550	1199	0.4931	0	1	1	1	0.0
-=======
 /tmp/tmp52FhEb/files/000/dataset_6.dat	L1	2500	1453	0.5812	2550	1276	0.5267	0	1	1	1	0.0
-/tmp/tmp52FhEb/files/000/dataset_7.dat	CTRL	2500	1471	0.5884	2550	1199	0.4931	0	1	1	1	0.0
->>>>>>> f17566d8
+/tmp/tmp52FhEb/files/000/dataset_7.dat	CTRL	2500	1471	0.5884	2550	1199	0.4931	0	1	1	1	0.0