--- conflicted
+++ resolved
@@ -2,11 +2,7 @@
     <package name="Qt" version="5.1">
         <install version="1.0">
             <actions>
-<<<<<<< HEAD
-              <action type="download_by_url" sha256="4c05742db52325e96b1d610a2388140dcc1e3d03d93faea2b2d3791015b186f6">http://download.qt-project.org/official_releases/qt/5.1/5.1.1/single/qt-everywhere-opensource-src-5.1.1.tar.gz</action>
-=======
-              <action type="download_by_url">https://download.qt-project.org/official_releases/qt/5.1/5.1.1/single/qt-everywhere-opensource-src-5.1.1.tar.gz</action>
->>>>>>> 8eda935a
+              <action type="download_by_url" sha256="4c05742db52325e96b1d610a2388140dcc1e3d03d93faea2b2d3791015b186f6">https://download.qt-project.org/official_releases/qt/5.1/5.1.1/single/qt-everywhere-opensource-src-5.1.1.tar.gz</action>
               <action type="shell_command">./configure -prefix $INSTALL_DIR -opensource -confirm-license -qt-xcb</action>
               <action type="make_install" />
               <action type="set_environment">
